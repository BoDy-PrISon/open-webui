<script lang="ts">
	import Switch from '$lib/components/common/Switch.svelte';
	import Tooltip from '$lib/components/common/Tooltip.svelte';
	import { getContext, createEventDispatcher } from 'svelte';

	const dispatch = createEventDispatcher();

	const i18n = getContext('i18n');

	export let admin = false;

	export let params = {
		// Advanced
		stream_response: null, // Set stream responses for this model individually
		function_calling: null,
		seed: null,
		stop: null,
		temperature: null,
		reasoning_effort: null,
		logit_bias: null,
		frequency_penalty: null,
		repeat_last_n: null,
		mirostat: null,
		mirostat_eta: null,
		mirostat_tau: null,
		top_k: null,
		top_p: null,
		min_p: null,
		tfs_z: null,
		num_ctx: null,
		num_batch: null,
		num_keep: null,
		max_tokens: null,
		use_mmap: null,
		use_mlock: null,
		num_thread: null,
		num_gpu: null,
		template: null
	};

	let customFieldName = '';
	let customFieldValue = '';

	$: if (params) {
		dispatch('change', params);
	}
</script>

<div class=" space-y-1 text-xs pb-safe-bottom">
	<div>
		<Tooltip
			content={$i18n.t(
				'When enabled, the model will respond to each chat message in real-time, generating a response as soon as the user sends a message. This mode is useful for live chat applications, but may impact performance on slower hardware.'
			)}
			placement="top-start"
			className="inline-tooltip"
		>
			<div class=" py-0.5 flex w-full justify-between">
				<div class=" self-center text-xs font-medium">
					{$i18n.t('Stream Chat Response')}
				</div>
				<button
					class="p-1 px-3 text-xs flex rounded-sm transition"
					on:click={() => {
						params.stream_response =
							(params?.stream_response ?? null) === null
								? true
								: params.stream_response
									? false
									: null;
					}}
					type="button"
				>
					{#if params.stream_response === true}
						<span class="ml-2 self-center">{$i18n.t('On')}</span>
					{:else if params.stream_response === false}
						<span class="ml-2 self-center">{$i18n.t('Off')}</span>
					{:else}
						<span class="ml-2 self-center">{$i18n.t('Default')}</span>
					{/if}
				</button>
			</div>
		</Tooltip>
	</div>

	<div>
		<Tooltip
			content={$i18n.t(
				'Default mode works with a wider range of models by calling tools once before execution. Native mode leverages the model’s built-in tool-calling capabilities, but requires the model to inherently support this feature.'
			)}
			placement="top-start"
			className="inline-tooltip"
		>
			<div class=" py-0.5 flex w-full justify-between">
				<div class=" self-center text-xs font-medium">
					{$i18n.t('Function Calling')}
				</div>
				<button
					class="p-1 px-3 text-xs flex rounded-sm transition"
					on:click={() => {
						params.function_calling = (params?.function_calling ?? null) === null ? 'native' : null;
					}}
					type="button"
				>
					{#if params.function_calling === 'native'}
						<span class="ml-2 self-center">{$i18n.t('Native')}</span>
					{:else}
						<span class="ml-2 self-center">{$i18n.t('Default')}</span>
					{/if}
				</button>
			</div>
		</Tooltip>
	</div>

	<div class=" py-0.5 w-full justify-between">
		<Tooltip
			content={$i18n.t(
				'Sets the random number seed to use for generation. Setting this to a specific number will make the model generate the same text for the same prompt.'
			)}
			placement="top-start"
			className="inline-tooltip"
		>
			<div class="flex w-full justify-between">
				<div class=" self-center text-xs font-medium">
					{$i18n.t('Seed')}
				</div>

				<button
					class="p-1 px-3 text-xs flex rounded-sm transition shrink-0 outline-hidden"
					type="button"
					on:click={() => {
						params.seed = (params?.seed ?? null) === null ? 0 : null;
					}}
				>
					{#if (params?.seed ?? null) === null}
						<span class="ml-2 self-center"> {$i18n.t('Default')} </span>
					{:else}
						<span class="ml-2 self-center"> {$i18n.t('Custom')} </span>
					{/if}
				</button>
			</div>
		</Tooltip>

		{#if (params?.seed ?? null) !== null}
			<div class="flex mt-0.5 space-x-2">
				<div class=" flex-1">
					<input
						class="w-full rounded-lg py-2 px-4 text-sm dark:text-gray-300 dark:bg-gray-850 outline-hidden"
						type="number"
						placeholder={$i18n.t('Enter Seed')}
						bind:value={params.seed}
						autocomplete="off"
						min="0"
					/>
				</div>
			</div>
		{/if}
	</div>

	<div class=" py-0.5 w-full justify-between">
		<Tooltip
			content={$i18n.t(
				'Sets the stop sequences to use. When this pattern is encountered, the LLM will stop generating text and return. Multiple stop patterns may be set by specifying multiple separate stop parameters in a modelfile.'
			)}
			placement="top-start"
			className="inline-tooltip"
		>
			<div class="flex w-full justify-between">
				<div class=" self-center text-xs font-medium">
					{$i18n.t('Stop Sequence')}
				</div>

				<button
					class="p-1 px-3 text-xs flex rounded-sm transition shrink-0 outline-hidden"
					type="button"
					on:click={() => {
						params.stop = (params?.stop ?? null) === null ? '' : null;
					}}
				>
					{#if (params?.stop ?? null) === null}
						<span class="ml-2 self-center"> {$i18n.t('Default')} </span>
					{:else}
						<span class="ml-2 self-center"> {$i18n.t('Custom')} </span>
					{/if}
				</button>
			</div>
		</Tooltip>

		{#if (params?.stop ?? null) !== null}
			<div class="flex mt-0.5 space-x-2">
				<div class=" flex-1">
					<input
						class="w-full rounded-lg py-2 px-1 text-sm dark:text-gray-300 dark:bg-gray-850 outline-hidden"
						type="text"
						placeholder={$i18n.t('Enter stop sequence')}
						bind:value={params.stop}
						autocomplete="off"
					/>
				</div>
			</div>
		{/if}
	</div>

	<div class=" py-0.5 w-full justify-between">
		<Tooltip
			content={$i18n.t(
				'The temperature of the model. Increasing the temperature will make the model answer more creatively.'
			)}
			placement="top-start"
			className="inline-tooltip"
		>
			<div class="flex w-full justify-between">
				<div class=" self-center text-xs font-medium">
					{$i18n.t('Temperature')}
				</div>
				<button
					class="p-1 px-3 text-xs flex rounded-sm transition shrink-0 outline-hidden"
					type="button"
					on:click={() => {
						params.temperature = (params?.temperature ?? null) === null ? 0.8 : null;
					}}
				>
					{#if (params?.temperature ?? null) === null}
						<span class="ml-2 self-center"> {$i18n.t('Default')} </span>
					{:else}
						<span class="ml-2 self-center"> {$i18n.t('Custom')} </span>
					{/if}
				</button>
			</div>
		</Tooltip>

		{#if (params?.temperature ?? null) !== null}
			<div class="flex mt-0.5 space-x-2">
				<div class=" flex-1">
					<input
						id="steps-range"
						type="range"
						min="0"
						max="2"
						step="0.05"
						bind:value={params.temperature}
						class="w-full h-2 rounded-lg appearance-none cursor-pointer dark:bg-gray-700"
					/>
				</div>
				<div>
					<input
						bind:value={params.temperature}
						type="number"
						class=" bg-transparent text-center w-14"
						min="0"
						max="2"
						step="any"
					/>
				</div>
			</div>
		{/if}
	</div>

	<div class=" py-0.5 w-full justify-between">
		<Tooltip
			content={$i18n.t(
				'Constrains effort on reasoning for reasoning models. Only applicable to reasoning models from specific providers that support reasoning effort.'
			)}
			placement="top-start"
			className="inline-tooltip"
		>
			<div class="flex w-full justify-between">
				<div class=" self-center text-xs font-medium">
					{$i18n.t('Reasoning Effort')}
				</div>
				<button
					class="p-1 px-3 text-xs flex rounded-sm transition shrink-0 outline-hidden"
					type="button"
					on:click={() => {
						params.reasoning_effort = (params?.reasoning_effort ?? null) === null ? 'medium' : null;
					}}
				>
					{#if (params?.reasoning_effort ?? null) === null}
						<span class="ml-2 self-center"> {$i18n.t('Default')} </span>
					{:else}
						<span class="ml-2 self-center"> {$i18n.t('Custom')} </span>
					{/if}
				</button>
			</div>
		</Tooltip>

		{#if (params?.reasoning_effort ?? null) !== null}
			<div class="flex mt-0.5 space-x-2">
				<div class=" flex-1">
					<input
						class="w-full rounded-lg py-2 px-1 text-sm dark:text-gray-300 dark:bg-gray-850 outline-hidden"
						type="text"
						placeholder={$i18n.t('Enter reasoning effort')}
						bind:value={params.reasoning_effort}
						autocomplete="off"
					/>
				</div>
			</div>
		{/if}
	</div>

	<div class=" py-0.5 w-full justify-between">
		<Tooltip
<<<<<<< HEAD
			content={$i18n.t(
				'Boosting or penalizing specific tokens for constrained responses. Bias values will be clamped between -100 and 100 (inclusive). (Default: none)'
			)}
			placement="top-start"
			className="inline-tooltip"
		>
			<div class="flex w-full justify-between">
				<div class=" self-center text-xs font-medium">
					{$i18n.t('Logit Bias')}
				</div>
				<button
					class="p-1 px-3 text-xs flex rounded-sm transition shrink-0 outline-hidden"
					type="button"
					on:click={() => {
						params.logit_bias = (params?.logit_bias ?? null) === null ? '' : null;
					}}
				>
					{#if (params?.logit_bias ?? null) === null}
						<span class="ml-2 self-center"> {$i18n.t('Default')} </span>
					{:else}
						<span class="ml-2 self-center"> {$i18n.t('Custom')} </span>
					{/if}
				</button>
			</div>
		</Tooltip>

		{#if (params?.logit_bias ?? null) !== null}
			<div class="flex mt-0.5 space-x-2">
				<div class=" flex-1">
					<input
						class="w-full rounded-lg pl-2 py-2 px-1 text-sm dark:text-gray-300 dark:bg-gray-850 outline-hidden"
						type="text"
						placeholder={$i18n.t('Enter comma-seperated "token:bias_value" pairs (example: 5432:100, 413:-100)')}
						bind:value={params.logit_bias}
						autocomplete="off"
					/>
				</div>
			</div>
		{/if}
	</div>

	<div class=" py-0.5 w-full justify-between">
		<Tooltip
			content={$i18n.t(
				'Enable Mirostat sampling for controlling perplexity. (Default: 0, 0 = Disabled, 1 = Mirostat, 2 = Mirostat 2.0)'
			)}
=======
			content={$i18n.t('Enable Mirostat sampling for controlling perplexity.')}
>>>>>>> d0ddb063
			placement="top-start"
			className="inline-tooltip"
		>
			<div class="flex w-full justify-between">
				<div class=" self-center text-xs font-medium">
					{$i18n.t('Mirostat')}
				</div>
				<button
					class="p-1 px-3 text-xs flex rounded-sm transition shrink-0 outline-hidden"
					type="button"
					on:click={() => {
						params.mirostat = (params?.mirostat ?? null) === null ? 0 : null;
					}}
				>
					{#if (params?.mirostat ?? null) === null}
						<span class="ml-2 self-center">{$i18n.t('Default')}</span>
					{:else}
						<span class="ml-2 self-center">{$i18n.t('Custom')}</span>
					{/if}
				</button>
			</div>
		</Tooltip>

		{#if (params?.mirostat ?? null) !== null}
			<div class="flex mt-0.5 space-x-2">
				<div class=" flex-1">
					<input
						id="steps-range"
						type="range"
						min="0"
						max="2"
						step="1"
						bind:value={params.mirostat}
						class="w-full h-2 rounded-lg appearance-none cursor-pointer dark:bg-gray-700"
					/>
				</div>
				<div>
					<input
						bind:value={params.mirostat}
						type="number"
						class=" bg-transparent text-center w-14"
						min="0"
						max="2"
						step="1"
					/>
				</div>
			</div>
		{/if}
	</div>

	<div class=" py-0.5 w-full justify-between">
		<Tooltip
			content={$i18n.t(
				'Influences how quickly the algorithm responds to feedback from the generated text. A lower learning rate will result in slower adjustments, while a higher learning rate will make the algorithm more responsive.'
			)}
			placement="top-start"
			className="inline-tooltip"
		>
			<div class="flex w-full justify-between">
				<div class=" self-center text-xs font-medium">
					{$i18n.t('Mirostat Eta')}
				</div>
				<button
					class="p-1 px-3 text-xs flex rounded-sm transition shrink-0 outline-hidden"
					type="button"
					on:click={() => {
						params.mirostat_eta = (params?.mirostat_eta ?? null) === null ? 0.1 : null;
					}}
				>
					{#if (params?.mirostat_eta ?? null) === null}
						<span class="ml-2 self-center">{$i18n.t('Default')}</span>
					{:else}
						<span class="ml-2 self-center">{$i18n.t('Custom')}</span>
					{/if}
				</button>
			</div>
		</Tooltip>

		{#if (params?.mirostat_eta ?? null) !== null}
			<div class="flex mt-0.5 space-x-2">
				<div class=" flex-1">
					<input
						id="steps-range"
						type="range"
						min="0"
						max="1"
						step="0.05"
						bind:value={params.mirostat_eta}
						class="w-full h-2 rounded-lg appearance-none cursor-pointer dark:bg-gray-700"
					/>
				</div>
				<div>
					<input
						bind:value={params.mirostat_eta}
						type="number"
						class=" bg-transparent text-center w-14"
						min="0"
						max="1"
						step="any"
					/>
				</div>
			</div>
		{/if}
	</div>

	<div class=" py-0.5 w-full justify-between">
		<Tooltip
			content={$i18n.t(
				'Controls the balance between coherence and diversity of the output. A lower value will result in more focused and coherent text.'
			)}
			placement="top-start"
			className="inline-tooltip"
		>
			<div class="flex w-full justify-between">
				<div class=" self-center text-xs font-medium">
					{$i18n.t('Mirostat Tau')}
				</div>

				<button
					class="p-1 px-3 text-xs flex rounded-sm transition shrink-0 outline-hidden"
					type="button"
					on:click={() => {
						params.mirostat_tau = (params?.mirostat_tau ?? null) === null ? 5.0 : null;
					}}
				>
					{#if (params?.mirostat_tau ?? null) === null}
						<span class="ml-2 self-center">{$i18n.t('Default')}</span>
					{:else}
						<span class="ml-2 self-center">{$i18n.t('Custom')}</span>
					{/if}
				</button>
			</div>
		</Tooltip>

		{#if (params?.mirostat_tau ?? null) !== null}
			<div class="flex mt-0.5 space-x-2">
				<div class=" flex-1">
					<input
						id="steps-range"
						type="range"
						min="0"
						max="10"
						step="0.5"
						bind:value={params.mirostat_tau}
						class="w-full h-2 rounded-lg appearance-none cursor-pointer dark:bg-gray-700"
					/>
				</div>
				<div>
					<input
						bind:value={params.mirostat_tau}
						type="number"
						class=" bg-transparent text-center w-14"
						min="0"
						max="10"
						step="any"
					/>
				</div>
			</div>
		{/if}
	</div>

	<div class=" py-0.5 w-full justify-between">
		<Tooltip
			content={$i18n.t(
				'Reduces the probability of generating nonsense. A higher value (e.g. 100) will give more diverse answers, while a lower value (e.g. 10) will be more conservative.'
			)}
			placement="top-start"
			className="inline-tooltip"
		>
			<div class="flex w-full justify-between">
				<div class=" self-center text-xs font-medium">
					{$i18n.t('Top K')}
				</div>
				<button
					class="p-1 px-3 text-xs flex rounded-sm transition shrink-0 outline-hidden"
					type="button"
					on:click={() => {
						params.top_k = (params?.top_k ?? null) === null ? 40 : null;
					}}
				>
					{#if (params?.top_k ?? null) === null}
						<span class="ml-2 self-center">{$i18n.t('Default')}</span>
					{:else}
						<span class="ml-2 self-center">{$i18n.t('Custom')}</span>
					{/if}
				</button>
			</div>
		</Tooltip>

		{#if (params?.top_k ?? null) !== null}
			<div class="flex mt-0.5 space-x-2">
				<div class=" flex-1">
					<input
						id="steps-range"
						type="range"
						min="0"
						max="1000"
						step="0.5"
						bind:value={params.top_k}
						class="w-full h-2 rounded-lg appearance-none cursor-pointer dark:bg-gray-700"
					/>
				</div>
				<div>
					<input
						bind:value={params.top_k}
						type="number"
						class=" bg-transparent text-center w-14"
						min="0"
						max="100"
						step="any"
					/>
				</div>
			</div>
		{/if}
	</div>

	<div class=" py-0.5 w-full justify-between">
		<Tooltip
			content={$i18n.t(
				'Works together with top-k. A higher value (e.g., 0.95) will lead to more diverse text, while a lower value (e.g., 0.5) will generate more focused and conservative text.'
			)}
			placement="top-start"
			className="inline-tooltip"
		>
			<div class="flex w-full justify-between">
				<div class=" self-center text-xs font-medium">
					{$i18n.t('Top P')}
				</div>

				<button
					class="p-1 px-3 text-xs flex rounded-sm transition shrink-0 outline-hidden"
					type="button"
					on:click={() => {
						params.top_p = (params?.top_p ?? null) === null ? 0.9 : null;
					}}
				>
					{#if (params?.top_p ?? null) === null}
						<span class="ml-2 self-center">{$i18n.t('Default')}</span>
					{:else}
						<span class="ml-2 self-center">{$i18n.t('Custom')}</span>
					{/if}
				</button>
			</div>
		</Tooltip>

		{#if (params?.top_p ?? null) !== null}
			<div class="flex mt-0.5 space-x-2">
				<div class=" flex-1">
					<input
						id="steps-range"
						type="range"
						min="0"
						max="1"
						step="0.05"
						bind:value={params.top_p}
						class="w-full h-2 rounded-lg appearance-none cursor-pointer dark:bg-gray-700"
					/>
				</div>
				<div>
					<input
						bind:value={params.top_p}
						type="number"
						class=" bg-transparent text-center w-14"
						min="0"
						max="1"
						step="any"
					/>
				</div>
			</div>
		{/if}
	</div>

	<div class=" py-0.5 w-full justify-between">
		<Tooltip
			content={$i18n.t(
				'Alternative to the top_p, and aims to ensure a balance of quality and variety. The parameter p represents the minimum probability for a token to be considered, relative to the probability of the most likely token. For example, with p=0.05 and the most likely token having a probability of 0.9, logits with a value less than 0.045 are filtered out.'
			)}
			placement="top-start"
			className="inline-tooltip"
		>
			<div class="flex w-full justify-between">
				<div class=" self-center text-xs font-medium">
					{$i18n.t('Min P')}
				</div>
				<button
					class="p-1 px-3 text-xs flex rounded-sm transition shrink-0 outline-hidden"
					type="button"
					on:click={() => {
						params.min_p = (params?.min_p ?? null) === null ? 0.0 : null;
					}}
				>
					{#if (params?.min_p ?? null) === null}
						<span class="ml-2 self-center">{$i18n.t('Default')}</span>
					{:else}
						<span class="ml-2 self-center">{$i18n.t('Custom')}</span>
					{/if}
				</button>
			</div>
		</Tooltip>

		{#if (params?.min_p ?? null) !== null}
			<div class="flex mt-0.5 space-x-2">
				<div class=" flex-1">
					<input
						id="steps-range"
						type="range"
						min="0"
						max="1"
						step="0.05"
						bind:value={params.min_p}
						class="w-full h-2 rounded-lg appearance-none cursor-pointer dark:bg-gray-700"
					/>
				</div>
				<div>
					<input
						bind:value={params.min_p}
						type="number"
						class=" bg-transparent text-center w-14"
						min="0"
						max="1"
						step="any"
					/>
				</div>
			</div>
		{/if}
	</div>

	<div class=" py-0.5 w-full justify-between">
		<Tooltip
			content={$i18n.t(
				'Sets a scaling bias against tokens to penalize repetitions, based on how many times they have appeared. A higher value (e.g., 1.5) will penalize repetitions more strongly, while a lower value (e.g., 0.9) will be more lenient. At 0, it is disabled.'
			)}
			placement="top-start"
			className="inline-tooltip"
		>
			<div class="flex w-full justify-between">
				<div class=" self-center text-xs font-medium">
					{$i18n.t('Frequency Penalty')}
				</div>

				<button
					class="p-1 px-3 text-xs flex rounded-sm transition shrink-0 outline-hidden"
					type="button"
					on:click={() => {
						params.frequency_penalty = (params?.frequency_penalty ?? null) === null ? 1.1 : null;
					}}
				>
					{#if (params?.frequency_penalty ?? null) === null}
						<span class="ml-2 self-center">{$i18n.t('Default')}</span>
					{:else}
						<span class="ml-2 self-center">{$i18n.t('Custom')}</span>
					{/if}
				</button>
			</div>
		</Tooltip>

		{#if (params?.frequency_penalty ?? null) !== null}
			<div class="flex mt-0.5 space-x-2">
				<div class=" flex-1">
					<input
						id="steps-range"
						type="range"
						min="-2"
						max="2"
						step="0.05"
						bind:value={params.frequency_penalty}
						class="w-full h-2 rounded-lg appearance-none cursor-pointer dark:bg-gray-700"
					/>
				</div>
				<div>
					<input
						bind:value={params.frequency_penalty}
						type="number"
						class=" bg-transparent text-center w-14"
						min="-2"
						max="2"
						step="any"
					/>
				</div>
			</div>
		{/if}
	</div>

	<div class=" py-0.5 w-full justify-between">
		<Tooltip
			content={$i18n.t(
				'Sets a flat bias against tokens that have appeared at least once. A higher value (e.g., 1.5) will penalize repetitions more strongly, while a lower value (e.g., 0.9) will be more lenient. At 0, it is disabled.'
			)}
			placement="top-start"
			className="inline-tooltip"
		>
			<div class="flex w-full justify-between">
				<div class=" self-center text-xs font-medium">
					{$i18n.t('Presence Penalty')}
				</div>

				<button
					class="p-1 px-3 text-xs flex rounded transition flex-shrink-0 outline-none"
					type="button"
					on:click={() => {
						params.presence_penalty = (params?.presence_penalty ?? null) === null ? 0.0 : null;
					}}
				>
					{#if (params?.presence_penalty ?? null) === null}
						<span class="ml-2 self-center">{$i18n.t('Default')}</span>
					{:else}
						<span class="ml-2 self-center">{$i18n.t('Custom')}</span>
					{/if}
				</button>
			</div>
		</Tooltip>

		{#if (params?.presence_penalty ?? null) !== null}
			<div class="flex mt-0.5 space-x-2">
				<div class=" flex-1">
					<input
						id="steps-range"
						type="range"
						min="-2"
						max="2"
						step="0.05"
						bind:value={params.presence_penalty}
						class="w-full h-2 rounded-lg appearance-none cursor-pointer dark:bg-gray-700"
					/>
				</div>
				<div>
					<input
						bind:value={params.presence_penalty}
						type="number"
						class=" bg-transparent text-center w-14"
						min="-2"
						max="2"
						step="any"
					/>
				</div>
			</div>
		{/if}
	</div>

	<div class=" py-0.5 w-full justify-between">
		<Tooltip
			content={$i18n.t(
				'Control the repetition of token sequences in the generated text. A higher value (e.g., 1.5) will penalize repetitions more strongly, while a lower value (e.g., 1.1) will be more lenient. At 1, it is disabled.'
			)}
			placement="top-start"
			className="inline-tooltip"
		>
			<div class="flex w-full justify-between">
				<div class=" self-center text-xs font-medium">
					{$i18n.t('Repeat Penalty (Ollama)')}
				</div>

				<button
					class="p-1 px-3 text-xs flex rounded transition flex-shrink-0 outline-none"
					type="button"
					on:click={() => {
						params.repeat_penalty = (params?.repeat_penalty ?? null) === null ? 1.1 : null;
					}}
				>
					{#if (params?.repeat_penalty ?? null) === null}
						<span class="ml-2 self-center">{$i18n.t('Default')}</span>
					{:else}
						<span class="ml-2 self-center">{$i18n.t('Custom')}</span>
					{/if}
				</button>
			</div>
		</Tooltip>

		{#if (params?.repeat_penalty ?? null) !== null}
			<div class="flex mt-0.5 space-x-2">
				<div class=" flex-1">
					<input
						id="steps-range"
						type="range"
						min="-2"
						max="2"
						step="0.05"
						bind:value={params.repeat_penalty}
						class="w-full h-2 rounded-lg appearance-none cursor-pointer dark:bg-gray-700"
					/>
				</div>
				<div>
					<input
						bind:value={params.repeat_penalty}
						type="number"
						class=" bg-transparent text-center w-14"
						min="-2"
						max="2"
						step="any"
					/>
				</div>
			</div>
		{/if}
	</div>

	<div class=" py-0.5 w-full justify-between">
		<Tooltip
			content={$i18n.t('Sets how far back for the model to look back to prevent repetition.')}
			placement="top-start"
			className="inline-tooltip"
		>
			<div class="flex w-full justify-between">
				<div class=" self-center text-xs font-medium">
					{$i18n.t('Repeat Last N')}
				</div>

				<button
					class="p-1 px-3 text-xs flex rounded-sm transition shrink-0 outline-hidden"
					type="button"
					on:click={() => {
						params.repeat_last_n = (params?.repeat_last_n ?? null) === null ? 64 : null;
					}}
				>
					{#if (params?.repeat_last_n ?? null) === null}
						<span class="ml-2 self-center">{$i18n.t('Default')}</span>
					{:else}
						<span class="ml-2 self-center">{$i18n.t('Custom')}</span>
					{/if}
				</button>
			</div>
		</Tooltip>

		{#if (params?.repeat_last_n ?? null) !== null}
			<div class="flex mt-0.5 space-x-2">
				<div class=" flex-1">
					<input
						id="steps-range"
						type="range"
						min="-1"
						max="128"
						step="1"
						bind:value={params.repeat_last_n}
						class="w-full h-2 rounded-lg appearance-none cursor-pointer dark:bg-gray-700"
					/>
				</div>
				<div>
					<input
						bind:value={params.repeat_last_n}
						type="number"
						class=" bg-transparent text-center w-14"
						min="-1"
						max="128"
						step="1"
					/>
				</div>
			</div>
		{/if}
	</div>

	<div class=" py-0.5 w-full justify-between">
		<Tooltip
			content={$i18n.t(
				'Tail free sampling is used to reduce the impact of less probable tokens from the output. A higher value (e.g., 2.0) will reduce the impact more, while a value of 1.0 disables this setting.'
			)}
			placement="top-start"
			className="inline-tooltip"
		>
			<div class="flex w-full justify-between">
				<div class=" self-center text-xs font-medium">
					{$i18n.t('Tfs Z')}
				</div>

				<button
					class="p-1 px-3 text-xs flex rounded-sm transition shrink-0 outline-hidden"
					type="button"
					on:click={() => {
						params.tfs_z = (params?.tfs_z ?? null) === null ? 1 : null;
					}}
				>
					{#if (params?.tfs_z ?? null) === null}
						<span class="ml-2 self-center">{$i18n.t('Default')}</span>
					{:else}
						<span class="ml-2 self-center">{$i18n.t('Custom')}</span>
					{/if}
				</button>
			</div>
		</Tooltip>

		{#if (params?.tfs_z ?? null) !== null}
			<div class="flex mt-0.5 space-x-2">
				<div class=" flex-1">
					<input
						id="steps-range"
						type="range"
						min="0"
						max="2"
						step="0.05"
						bind:value={params.tfs_z}
						class="w-full h-2 rounded-lg appearance-none cursor-pointer dark:bg-gray-700"
					/>
				</div>
				<div>
					<input
						bind:value={params.tfs_z}
						type="number"
						class=" bg-transparent text-center w-14"
						min="0"
						max="2"
						step="any"
					/>
				</div>
			</div>
		{/if}
	</div>

	<div class=" py-0.5 w-full justify-between">
		<Tooltip
			content={$i18n.t('Sets the size of the context window used to generate the next token.')}
			placement="top-start"
			className="inline-tooltip"
		>
			<div class="flex w-full justify-between">
				<div class=" self-center text-xs font-medium">
					{$i18n.t('Context Length')}
				</div>

				<button
					class="p-1 px-3 text-xs flex rounded-sm transition shrink-0 outline-hidden"
					type="button"
					on:click={() => {
						params.num_ctx = (params?.num_ctx ?? null) === null ? 2048 : null;
					}}
				>
					{#if (params?.num_ctx ?? null) === null}
						<span class="ml-2 self-center">{$i18n.t('Default')}</span>
					{:else}
						<span class="ml-2 self-center">{$i18n.t('Custom')}</span>
					{/if}
				</button>
			</div>
		</Tooltip>

		{#if (params?.num_ctx ?? null) !== null}
			<div class="flex mt-0.5 space-x-2">
				<div class=" flex-1">
					<input
						id="steps-range"
						type="range"
						min="-1"
						max="10240000"
						step="1"
						bind:value={params.num_ctx}
						class="w-full h-2 rounded-lg appearance-none cursor-pointer dark:bg-gray-700"
					/>
				</div>
				<div class="">
					<input
						bind:value={params.num_ctx}
						type="number"
						class=" bg-transparent text-center w-14"
						min="-1"
						step="1"
					/>
				</div>
			</div>
		{/if}
	</div>

	<div class=" py-0.5 w-full justify-between">
		<Tooltip
			content={$i18n.t(
				'The batch size determines how many text requests are processed together at once. A higher batch size can increase the performance and speed of the model, but it also requires more memory.'
			)}
			placement="top-start"
			className="inline-tooltip"
		>
			<div class="flex w-full justify-between">
				<div class=" self-center text-xs font-medium">
					{$i18n.t('Batch Size (num_batch)')}
				</div>

				<button
					class="p-1 px-3 text-xs flex rounded-sm transition shrink-0 outline-hidden"
					type="button"
					on:click={() => {
						params.num_batch = (params?.num_batch ?? null) === null ? 512 : null;
					}}
				>
					{#if (params?.num_batch ?? null) === null}
						<span class="ml-2 self-center">{$i18n.t('Default')}</span>
					{:else}
						<span class="ml-2 self-center">{$i18n.t('Custom')}</span>
					{/if}
				</button>
			</div>
		</Tooltip>

		{#if (params?.num_batch ?? null) !== null}
			<div class="flex mt-0.5 space-x-2">
				<div class=" flex-1">
					<input
						id="steps-range"
						type="range"
						min="256"
						max="8192"
						step="256"
						bind:value={params.num_batch}
						class="w-full h-2 rounded-lg appearance-none cursor-pointer dark:bg-gray-700"
					/>
				</div>
				<div>
					<input
						bind:value={params.num_batch}
						type="number"
						class=" bg-transparent text-center w-14"
						min="256"
						step="256"
					/>
				</div>
			</div>
		{/if}
	</div>

	<div class=" py-0.5 w-full justify-between">
		<Tooltip
			content={$i18n.t(
				'This option controls how many tokens are preserved when refreshing the context. For example, if set to 2, the last 2 tokens of the conversation context will be retained. Preserving context can help maintain the continuity of a conversation, but it may reduce the ability to respond to new topics.'
			)}
			placement="top-start"
			className="inline-tooltip"
		>
			<div class="flex w-full justify-between">
				<div class=" self-center text-xs font-medium">
					{$i18n.t('Tokens To Keep On Context Refresh (num_keep)')}
				</div>

				<button
					class="p-1 px-3 text-xs flex rounded-sm transition shrink-0 outline-hidden"
					type="button"
					on:click={() => {
						params.num_keep = (params?.num_keep ?? null) === null ? 24 : null;
					}}
				>
					{#if (params?.num_keep ?? null) === null}
						<span class="ml-2 self-center">{$i18n.t('Default')}</span>
					{:else}
						<span class="ml-2 self-center">{$i18n.t('Custom')}</span>
					{/if}
				</button>
			</div>
		</Tooltip>

		{#if (params?.num_keep ?? null) !== null}
			<div class="flex mt-0.5 space-x-2">
				<div class=" flex-1">
					<input
						id="steps-range"
						type="range"
						min="-1"
						max="10240000"
						step="1"
						bind:value={params.num_keep}
						class="w-full h-2 rounded-lg appearance-none cursor-pointer dark:bg-gray-700"
					/>
				</div>
				<div class="">
					<input
						bind:value={params.num_keep}
						type="number"
						class=" bg-transparent text-center w-14"
						min="-1"
						step="1"
					/>
				</div>
			</div>
		{/if}
	</div>

	<div class=" py-0.5 w-full justify-between">
		<Tooltip
			content={$i18n.t(
				'This option sets the maximum number of tokens the model can generate in its response. Increasing this limit allows the model to provide longer answers, but it may also increase the likelihood of unhelpful or irrelevant content being generated.'
			)}
			placement="top-start"
			className="inline-tooltip"
		>
			<div class="flex w-full justify-between">
				<div class=" self-center text-xs font-medium">
					{$i18n.t('Max Tokens (num_predict)')}
				</div>

				<button
					class="p-1 px-3 text-xs flex rounded-sm transition shrink-0 outline-hidden"
					type="button"
					on:click={() => {
						params.max_tokens = (params?.max_tokens ?? null) === null ? 128 : null;
					}}
				>
					{#if (params?.max_tokens ?? null) === null}
						<span class="ml-2 self-center">{$i18n.t('Default')}</span>
					{:else}
						<span class="ml-2 self-center">{$i18n.t('Custom')}</span>
					{/if}
				</button>
			</div>
		</Tooltip>

		{#if (params?.max_tokens ?? null) !== null}
			<div class="flex mt-0.5 space-x-2">
				<div class=" flex-1">
					<input
						id="steps-range"
						type="range"
						min="-2"
						max="131072"
						step="1"
						bind:value={params.max_tokens}
						class="w-full h-2 rounded-lg appearance-none cursor-pointer dark:bg-gray-700"
					/>
				</div>
				<div>
					<input
						bind:value={params.max_tokens}
						type="number"
						class=" bg-transparent text-center w-14"
						min="-2"
						step="1"
					/>
				</div>
			</div>
		{/if}
	</div>

	{#if admin}
		<div class=" py-0.5 w-full justify-between">
			<Tooltip
				content={$i18n.t(
					'Enable Memory Mapping (mmap) to load model data. This option allows the system to use disk storage as an extension of RAM by treating disk files as if they were in RAM. This can improve model performance by allowing for faster data access. However, it may not work correctly with all systems and can consume a significant amount of disk space.'
				)}
				placement="top-start"
				className="inline-tooltip"
			>
				<div class="flex w-full justify-between">
					<div class=" self-center text-xs font-medium">
						{$i18n.t('use_mmap (Ollama)')}
					</div>
					<button
						class="p-1 px-3 text-xs flex rounded-sm transition shrink-0 outline-hidden"
						type="button"
						on:click={() => {
							params.use_mmap = (params?.use_mmap ?? null) === null ? true : null;
						}}
					>
						{#if (params?.use_mmap ?? null) === null}
							<span class="ml-2 self-center">{$i18n.t('Default')}</span>
						{:else}
							<span class="ml-2 self-center">{$i18n.t('Custom')}</span>
						{/if}
					</button>
				</div>
			</Tooltip>

			{#if (params?.use_mmap ?? null) !== null}
				<div class="flex justify-between items-center mt-1">
					<div class="text-xs text-gray-500">
						{params.use_mmap ? 'Enabled' : 'Disabled'}
					</div>
					<div class=" pr-2">
						<Switch bind:state={params.use_mmap} />
					</div>
				</div>
			{/if}
		</div>

		<div class=" py-0.5 w-full justify-between">
			<Tooltip
				content={$i18n.t(
					"Enable Memory Locking (mlock) to prevent model data from being swapped out of RAM. This option locks the model's working set of pages into RAM, ensuring that they will not be swapped out to disk. This can help maintain performance by avoiding page faults and ensuring fast data access."
				)}
				placement="top-start"
				className="inline-tooltip"
			>
				<div class="flex w-full justify-between">
					<div class=" self-center text-xs font-medium">
						{$i18n.t('use_mlock (Ollama)')}
					</div>

					<button
						class="p-1 px-3 text-xs flex rounded-sm transition shrink-0 outline-hidden"
						type="button"
						on:click={() => {
							params.use_mlock = (params?.use_mlock ?? null) === null ? true : null;
						}}
					>
						{#if (params?.use_mlock ?? null) === null}
							<span class="ml-2 self-center">{$i18n.t('Default')}</span>
						{:else}
							<span class="ml-2 self-center">{$i18n.t('Custom')}</span>
						{/if}
					</button>
				</div>
			</Tooltip>

			{#if (params?.use_mlock ?? null) !== null}
				<div class="flex justify-between items-center mt-1">
					<div class="text-xs text-gray-500">
						{params.use_mlock ? 'Enabled' : 'Disabled'}
					</div>

					<div class=" pr-2">
						<Switch bind:state={params.use_mlock} />
					</div>
				</div>
			{/if}
		</div>

		<div class=" py-0.5 w-full justify-between">
			<Tooltip
				content={$i18n.t(
					'Set the number of worker threads used for computation. This option controls how many threads are used to process incoming requests concurrently. Increasing this value can improve performance under high concurrency workloads but may also consume more CPU resources.'
				)}
				placement="top-start"
				className="inline-tooltip"
			>
				<div class="flex w-full justify-between">
					<div class=" self-center text-xs font-medium">
						{$i18n.t('num_thread (Ollama)')}
					</div>

					<button
						class="p-1 px-3 text-xs flex rounded-sm transition shrink-0 outline-hidden"
						type="button"
						on:click={() => {
							params.num_thread = (params?.num_thread ?? null) === null ? 2 : null;
						}}
					>
						{#if (params?.num_thread ?? null) === null}
							<span class="ml-2 self-center">{$i18n.t('Default')}</span>
						{:else}
							<span class="ml-2 self-center">{$i18n.t('Custom')}</span>
						{/if}
					</button>
				</div>
			</Tooltip>

			{#if (params?.num_thread ?? null) !== null}
				<div class="flex mt-0.5 space-x-2">
					<div class=" flex-1">
						<input
							id="steps-range"
							type="range"
							min="1"
							max="256"
							step="1"
							bind:value={params.num_thread}
							class="w-full h-2 rounded-lg appearance-none cursor-pointer dark:bg-gray-700"
						/>
					</div>
					<div class="">
						<input
							bind:value={params.num_thread}
							type="number"
							class=" bg-transparent text-center w-14"
							min="1"
							max="256"
							step="1"
						/>
					</div>
				</div>
			{/if}
		</div>

		<div class=" py-0.5 w-full justify-between">
			<Tooltip
				content={$i18n.t(
					'Set the number of layers, which will be off-loaded to GPU. Increasing this value can significantly improve performance for models that are optimized for GPU acceleration but may also consume more power and GPU resources.'
				)}
				placement="top-start"
				className="inline-tooltip"
			>
				<div class="flex w-full justify-between">
					<div class=" self-center text-xs font-medium">
						{$i18n.t('num_gpu (Ollama)')}
					</div>

					<button
						class="p-1 px-3 text-xs flex rounded-sm transition shrink-0 outline-hidden"
						type="button"
						on:click={() => {
							params.num_gpu = (params?.num_gpu ?? null) === null ? 0 : null;
						}}
					>
						{#if (params?.num_gpu ?? null) === null}
							<span class="ml-2 self-center">{$i18n.t('Default')}</span>
						{:else}
							<span class="ml-2 self-center">{$i18n.t('Custom')}</span>
						{/if}
					</button>
				</div>
			</Tooltip>

			{#if (params?.num_gpu ?? null) !== null}
				<div class="flex mt-0.5 space-x-2">
					<div class=" flex-1">
						<input
							id="steps-range"
							type="range"
							min="0"
							max="256"
							step="1"
							bind:value={params.num_gpu}
							class="w-full h-2 rounded-lg appearance-none cursor-pointer dark:bg-gray-700"
						/>
					</div>
					<div class="">
						<input
							bind:value={params.num_gpu}
							type="number"
							class=" bg-transparent text-center w-14"
							min="0"
							max="256"
							step="1"
						/>
					</div>
				</div>
			{/if}
		</div>

		<!-- <div class=" py-0.5 w-full justify-between">
			<div class="flex w-full justify-between">
				<div class=" self-center text-xs font-medium">{$i18n.t('Template')}</div>

				<button
					class="p-1 px-3 text-xs flex rounded-sm transition shrink-0 outline-hidden"
					type="button"
					on:click={() => {
						params.template = (params?.template ?? null) === null ? '' : null;
					}}
				>
					{#if (params?.template ?? null) === null}
						<span class="ml-2 self-center">{$i18n.t('Default')}</span>
					{:else}
						<span class="ml-2 self-center">{$i18n.t('Custom')}</span>
					{/if}
				</button>
			</div>

			{#if (params?.template ?? null) !== null}
				<div class="flex mt-0.5 space-x-2">
					<div class=" flex-1">
						<textarea
							class="px-3 py-1.5 text-sm w-full bg-transparent border dark:border-gray-600 outline-hidden rounded-lg -mb-1"
							placeholder={$i18n.t('Write your model template content here')}
							rows="4"
							bind:value={params.template}
						/>
					</div>
				</div>
			{/if}
		</div> -->
	{/if}
</div><|MERGE_RESOLUTION|>--- conflicted
+++ resolved
@@ -301,7 +301,6 @@
 
 	<div class=" py-0.5 w-full justify-between">
 		<Tooltip
-<<<<<<< HEAD
 			content={$i18n.t(
 				'Boosting or penalizing specific tokens for constrained responses. Bias values will be clamped between -100 and 100 (inclusive). (Default: none)'
 			)}
@@ -345,12 +344,7 @@
 
 	<div class=" py-0.5 w-full justify-between">
 		<Tooltip
-			content={$i18n.t(
-				'Enable Mirostat sampling for controlling perplexity. (Default: 0, 0 = Disabled, 1 = Mirostat, 2 = Mirostat 2.0)'
-			)}
-=======
 			content={$i18n.t('Enable Mirostat sampling for controlling perplexity.')}
->>>>>>> d0ddb063
 			placement="top-start"
 			className="inline-tooltip"
 		>
